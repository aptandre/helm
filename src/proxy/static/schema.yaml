--- conflicted
+++ resolved
@@ -798,13 +798,9 @@
       - efficiency
     environment:
       main_name: exact_match_indicator
-<<<<<<< HEAD
-      main_split: valid
-    tags:
-        - reasoning
-=======
-      main_split: test
->>>>>>> 9c2a3516
+      main_split: test
+    tags:
+        - reasoning
 
   - name: numeracy
     display_name: Numerical reasoning
