--- conflicted
+++ resolved
@@ -69,10 +69,6 @@
             n (Not originally supported, but we simulate n by making multiple requests)
 
         Not supported parameters:
-<<<<<<< HEAD
-            n (we simulate n by making multiple requests)
-=======
->>>>>>> 9961c940
             presence_penalty
             frequency_penalty
         """
