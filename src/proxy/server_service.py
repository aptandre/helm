import os
from typing import List

from common.authentication import Authentication
from common.general import ensure_directory_exists, parse_hocon
from common.request import Request, RequestResult
from common.hierarchical_logger import hlog
from proxy.accounts import Accounts, Account
from proxy.auto_client import AutoClient
from proxy.example_queries import example_queries
from proxy.models import all_models, get_model_group
from proxy.query import Query, QueryResult
from proxy.service import (
    Service,
    CREDENTIALS_FILE,
    CACHE_DIR,
    ACCOUNTS_FILE,
    GeneralInfo,
    VERSION,
    expand_environments,
    synthesize_request,
)
from proxy.tokenizer.auto_token_counter import AutoTokenCounter


class ServerService(Service):
    """
    Main class that supports various functionality for the server.
    """

    def __init__(self, base_path: str = ".", read_only: bool = False):
        credentials_path = os.path.join(base_path, CREDENTIALS_FILE)
        cache_path = os.path.join(base_path, CACHE_DIR)
        ensure_directory_exists(cache_path)
        accounts_path = os.path.join(base_path, ACCOUNTS_FILE)

        if os.path.exists(credentials_path):
            with open(credentials_path) as f:
                credentials = parse_hocon(f.read())
        else:
            credentials = {}
        self.client = AutoClient(credentials, cache_path)
        self.token_counter = AutoTokenCounter()
        self.accounts = Accounts(accounts_path, read_only=read_only)

    def finish(self):
        self.accounts.finish()

    def get_general_info(self) -> GeneralInfo:
        return GeneralInfo(version=VERSION, example_queries=example_queries, all_models=all_models)

    def expand_query(self, query: Query) -> QueryResult:
        """Turn the `query` into requests."""
        prompt = query.prompt
        settings = query.settings
        environments = parse_hocon(query.environments)
        requests = []
        for environment in expand_environments(environments):
            request = synthesize_request(prompt, settings, environment)
            requests.append(request)
        return QueryResult(requests=requests)

    def make_request(self, auth: Authentication, request: Request) -> RequestResult:
        """Actually make a request to an API."""
        # TODO: try to invoke the API even if we're not authenticated, and if
        #       it turns out the results are cached, then we can just hand back the results.
        #       https://github.com/stanford-crfm/benchmarking/issues/56

        self.accounts.authenticate(auth)
        model_group = get_model_group(request.model)
        # Make sure we can use
        self.accounts.check_can_use(auth.api_key, model_group)

        # Use!
        request_result = self.client.make_request(request)

        # Only deduct if not cached
        if not request_result.cached:
<<<<<<< HEAD
            # Estimate number of tokens
            # TODO: https://github.com/stanford-crfm/benchmarking/issues/4
            count = sum(len(completion.text.split(" ")) for completion in request_result.completions)
=======
            # Count the number of tokens used
            count: int = self.token_counter.count_tokens(request, request_result.completions)
            hlog(f"{request.model_organization}: {count} tokens")
>>>>>>> cdebbc04
            self.accounts.use(auth.api_key, model_group, count)

        return request_result

    def create_account(self, auth: Authentication) -> Account:
        """Creates a new account."""
        return self.accounts.create_account(auth)

    def get_accounts(self, auth: Authentication) -> List[Account]:
        """Get list of accounts."""
        return self.accounts.get_all_accounts(auth)

    def get_account(self, auth: Authentication) -> Account:
        """Get information about an account."""
        return self.accounts.get_account(auth)

    def update_account(self, auth: Authentication, account: Account) -> Account:
        """Update account."""
        return self.accounts.update_account(auth, account)

    def rotate_api_key(self, auth: Authentication, account: Account) -> Account:
        """Generate a new API key for this account."""
        return self.accounts.rotate_api_key(auth, account)<|MERGE_RESOLUTION|>--- conflicted
+++ resolved
@@ -76,15 +76,9 @@
 
         # Only deduct if not cached
         if not request_result.cached:
-<<<<<<< HEAD
-            # Estimate number of tokens
-            # TODO: https://github.com/stanford-crfm/benchmarking/issues/4
-            count = sum(len(completion.text.split(" ")) for completion in request_result.completions)
-=======
             # Count the number of tokens used
             count: int = self.token_counter.count_tokens(request, request_result.completions)
             hlog(f"{request.model_organization}: {count} tokens")
->>>>>>> cdebbc04
             self.accounts.use(auth.api_key, model_group, count)
 
         return request_result
