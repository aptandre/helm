# Add any classes that need to be loaded dynamically via `create_object`.

# Scenarios
from . import simple_scenarios  # noqa
from . import mmlu_scenario  # noqa
from . import commonsense_qa_scenario  # noqa
from . import twitter_aae_scenario  # noqa
from . import real_toxicity_prompts_scenario  # noqa
from . import the_pile_scenario  # noqa
from . import wiki_scenario  # noqa
from . import lpm_scenario  # noqa
from . import copyright_scenario  # noqa
from . import boolq_scenario  # noqa
<<<<<<< HEAD
from . import gsm_scenario  # noqa
=======
from . import natural_qa_scenario  # noqa
from . import quac_scenario  # noqa
from . import babi_qa_scenario  # noqa
from . import narrativeqa_scenario  # noqa
from . import raft_scenario  # noqa
>>>>>>> 923a6df9

from . import basic_metrics  # noqa
from . import commonsense_qa_metrics  # noqa
from . import toxicity_metrics  # noqa
from . import tokens_metric  # noqa
from . import copyright_metrics  # noqa<|MERGE_RESOLUTION|>--- conflicted
+++ resolved
@@ -11,15 +11,12 @@
 from . import lpm_scenario  # noqa
 from . import copyright_scenario  # noqa
 from . import boolq_scenario  # noqa
-<<<<<<< HEAD
 from . import gsm_scenario  # noqa
-=======
 from . import natural_qa_scenario  # noqa
 from . import quac_scenario  # noqa
 from . import babi_qa_scenario  # noqa
 from . import narrativeqa_scenario  # noqa
 from . import raft_scenario  # noqa
->>>>>>> 923a6df9
 
 from . import basic_metrics  # noqa
 from . import commonsense_qa_metrics  # noqa
