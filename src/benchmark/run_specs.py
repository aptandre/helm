--- conflicted
+++ resolved
@@ -131,13 +131,10 @@
         return [get_narrativeqa_spec()]
     if name == "commonsense_qa":
         return [get_commonsense_qa_spec(**args)]
-<<<<<<< HEAD
     if name == "wiki":
         return [get_wiki_spec(**args)]
-=======
     if name == "babi_qa":
         return [get_babi_qa_spec(**args)]
->>>>>>> 413a72d9
     if name == "real_toxicity_prompts":
         return [get_real_toxicity_prompts_spec()]
     if name == "simple1":
