--- conflicted
+++ resolved
@@ -8,12 +8,9 @@
 from .misspelling_perturbation import MisspellingPerturbation
 from .contraction_expansion_perturbation import ContractionPerturbation, ExpansionPerturbation
 from .typos_perturbation import TyposPerturbation
-<<<<<<< HEAD
 from .synonym_perturbation import SynonymPerturbation
-=======
 from .lowercase_perturbation import LowerCasePerturbation
 from .space_perturbation import SpacePerturbation
->>>>>>> 3daea52a
 
 
 def test_identity_perturbation():
@@ -95,26 +92,27 @@
     assert instances[0].input == "After their marrjage, she started a close collaborwtion with Karvelas."
 
 
-<<<<<<< HEAD
 def test_synonym_perturbation():
     data_augmenter = DataAugmenter(perturbations=[SynonymPerturbation(prob=1.0)], should_perturb_references=True)
     instance: Instance = Instance(
         id="id0", input="This was a good movie, would watch again.", references=[],
-=======
+    )
+    instances: List[Instance] = data_augmenter.generate([instance], include_original=True)
+
+    assert len(instances) == 2
+    assert instances[0].perturbation.name == "SynonymPerturbation"
+    assert instances[0].perturbation.prob == 1.0
+    assert instances[0].input == "This was a dependable movie, would determine again."
+
+
 def test_lowercase_perturbation():
     data_augmenter = DataAugmenter(perturbations=[LowerCasePerturbation()], should_perturb_references=True)
     instance: Instance = Instance(
         id="id0", input="Hello World!\nQuite a day, huh?", references=[Reference(output="Yes!", tags=[])],
->>>>>>> 3daea52a
     )
     instances: List[Instance] = data_augmenter.generate([instance], include_original=True)
 
     assert len(instances) == 2
-<<<<<<< HEAD
-    assert instances[0].perturbation.name == "SynonymPerturbation"
-    assert instances[0].perturbation.prob == 1.0
-    assert instances[0].input == "This was a dependable movie, would determine again."
-=======
     assert instances[0].perturbation.name == "lowercase"
     assert instances[0].input == "hello world!\nquite a day, huh?"
     assert instances[0].references[0].output == "yes!"
@@ -128,5 +126,4 @@
     print(instances)
     assert len(instances) == 2
     assert instances[0].perturbation.name == "space"
-    assert instances[0].input == "Hello   World!\nQuite   aday,  huh?"
->>>>>>> 3daea52a
+    assert instances[0].input == "Hello   World!\nQuite   aday,  huh?"