--- conflicted
+++ resolved
@@ -141,17 +141,6 @@
       when: 2000-2019
       language: English
 
-<<<<<<< HEAD
-=======
-  - name: legal_scenarios
-    display_name: Legal Scenarios
-    description: Scenarios for the legal domain
-    category: All scenarios
-    subgroups:
-      - legal_contract_summarization
-      - casehold
-
->>>>>>> 56f24549
   - name: legal_contract_summarization
     display_name: Legal Contract Summarization
     description: Plain English Summarization of Contracts [(Manor et al., 2019)](https://aclanthology.org/W19-2201.pdf).
@@ -169,22 +158,26 @@
       when: before 2019
       language: English
 
-<<<<<<< HEAD
+  - name: casehold
+    display_name: CaseHOLD
+    description: CaseHOLD (Case Holdings On Legal Decisions) is a multiple choice question answering scenario where the task is to identify the relevant holding of a cited case [(Zheng et al, 2021)](https://arxiv.org/pdf/2104.08671.pdf).
+      main_name: exact_match
+      main_split: test
+    taxonomy:
+      task: question answering
+      what: Harvard Law Library case law corpus
+      who: legal professionals
+      when: before 2021
+      language: English
+
   - name: sumosum
     display_name: SUMO Web Claims Summarization
     description: A summarization benchmark based on the climate subset of the SUMO dataset ([Mishra et al., 2020](https://aclanthology.org/2020.wnut-1.12/)).
-=======
-
-  - name: casehold
-    display_name: CaseHOLD
-    description: CaseHOLD (Case Holdings On Legal Decisions) is a multiple choice question answering scenario where the task is to identify the relevant holding of a cited case [(Zheng et al, 2021)](https://arxiv.org/pdf/2104.08671.pdf).
->>>>>>> 56f24549
     metric_groups:
       - accuracy
       - efficiency
       - general_information
     environment:
-<<<<<<< HEAD
       main_name: rouge_2
       main_split: test
     taxonomy:
@@ -192,13 +185,4 @@
       what: Articles from climatefeedback.org
       who: Writers of news articles and web documents
       when: Before 2020
-=======
-      main_name: exact_match
-      main_split: test
-    taxonomy:
-      task: question answering
-      what: Harvard Law Library case law corpus
-      who: legal professionals
-      when: before 2021
->>>>>>> 56f24549
       language: English