"""Run spec functions for HELM Enterprise scenarios."""

from helm.benchmark.adaptation.common_adapter_specs import (
    get_generation_adapter_spec,
)
from helm.benchmark.metrics.common_metric_specs import (
    get_basic_metric_specs,
    get_classification_metric_specs,
    get_exact_match_metric_specs,
)
from helm.benchmark.run_spec import RunSpec, run_spec_function
from helm.benchmark.scenarios.scenario import ScenarioSpec


# Finance


@run_spec_function("gold_commodity_news")
def get_news_headline_spec(category: str) -> RunSpec:
    from helm.benchmark.scenarios.gold_commodity_news_scenario import GoldCommodityNewsScenario

    scenario_spec = ScenarioSpec(
        class_name="helm.benchmark.scenarios.gold_commodity_news_scenario.GoldCommodityNewsScenario",
        args={"category": category},
    )

    adapter_spec = get_generation_adapter_spec(
        instructions=GoldCommodityNewsScenario.get_instructions(category), input_noun="Headline", output_noun="Answer"
    )

    return RunSpec(
        name=f"gold_commodity_news:category={category}",
        scenario_spec=scenario_spec,
        adapter_spec=adapter_spec,
        metric_specs=get_exact_match_metric_specs() + get_classification_metric_specs(),
        groups=["gold_commodity_news"],
    )


<<<<<<< HEAD
# Climate


@run_spec_function("sumosum")
def get_sumosum_spec() -> RunSpec:
    scenario_spec = ScenarioSpec(
        class_name="helm.benchmark.scenarios.sumosum_scenario.SUMOSumScenario",
        args={
            # A too-short article could be garbage.
            "test_filter_min_length": 100,
            # A too-long article doesn't fit in a prompt.
            "test_filter_max_length": 3700,
        },
    )

    instructions = "Generate the title of the following article."
    adapter_spec = get_generation_adapter_spec(
        instructions=instructions,
        output_noun="Title",
        max_train_instances=0,
=======
@run_spec_function("legal_contract_summarization")
def get_legal_contract_spec() -> RunSpec:
    scenario_spec = ScenarioSpec(
        class_name="helm.benchmark.scenarios.legal_contract_summarization_scenario.LegalContractSummarizationScenario",
        args={},
    )

    adapter_spec = get_generation_adapter_spec(
        instructions="Summarize the legal document in plain English.",
        input_noun="Document",
        output_noun="Summary",
>>>>>>> 37069a6b
        max_tokens=100,
        stop_sequences=["\n\n"],
    )

    return RunSpec(
<<<<<<< HEAD
        name="sumosum",
        scenario_spec=scenario_spec,
        adapter_spec=adapter_spec,
        metric_specs=get_basic_metric_specs(["rouge_1", "rouge_2", "rouge_l"]),
        groups=["sumosum"],
=======
        name="legal_contract_summarization",
        scenario_spec=scenario_spec,
        adapter_spec=adapter_spec,
        metric_specs=get_basic_metric_specs(["rouge_1", "rouge_2"]),
        groups=["legal_contract_summarization"],
>>>>>>> 37069a6b
    )<|MERGE_RESOLUTION|>--- conflicted
+++ resolved
@@ -37,7 +37,33 @@
     )
 
 
-<<<<<<< HEAD
+# Legal
+
+
+@run_spec_function("legal_contract_summarization")
+def get_legal_contract_spec() -> RunSpec:
+    scenario_spec = ScenarioSpec(
+        class_name="helm.benchmark.scenarios.legal_contract_summarization_scenario.LegalContractSummarizationScenario",
+        args={},
+    )
+
+    adapter_spec = get_generation_adapter_spec(
+        instructions="Summarize the legal document in plain English.",
+        input_noun="Document",
+        output_noun="Summary",
+        max_tokens=100,
+        stop_sequences=["\n\n"],
+    )
+
+    return RunSpec(
+        name="legal_contract_summarization",
+        scenario_spec=scenario_spec,
+        adapter_spec=adapter_spec,
+        metric_specs=get_basic_metric_specs(["rouge_1", "rouge_2"]),
+        groups=["legal_contract_summarization"],
+    )
+
+
 # Climate
 
 
@@ -58,35 +84,14 @@
         instructions=instructions,
         output_noun="Title",
         max_train_instances=0,
-=======
-@run_spec_function("legal_contract_summarization")
-def get_legal_contract_spec() -> RunSpec:
-    scenario_spec = ScenarioSpec(
-        class_name="helm.benchmark.scenarios.legal_contract_summarization_scenario.LegalContractSummarizationScenario",
-        args={},
-    )
-
-    adapter_spec = get_generation_adapter_spec(
-        instructions="Summarize the legal document in plain English.",
-        input_noun="Document",
-        output_noun="Summary",
->>>>>>> 37069a6b
         max_tokens=100,
         stop_sequences=["\n\n"],
     )
 
     return RunSpec(
-<<<<<<< HEAD
         name="sumosum",
         scenario_spec=scenario_spec,
         adapter_spec=adapter_spec,
         metric_specs=get_basic_metric_specs(["rouge_1", "rouge_2", "rouge_l"]),
         groups=["sumosum"],
-=======
-        name="legal_contract_summarization",
-        scenario_spec=scenario_spec,
-        adapter_spec=adapter_spec,
-        metric_specs=get_basic_metric_specs(["rouge_1", "rouge_2"]),
-        groups=["legal_contract_summarization"],
->>>>>>> 37069a6b
     )