--- conflicted
+++ resolved
@@ -186,10 +186,6 @@
       args: {}
 
 
-<<<<<<< HEAD
-=======
- 
->>>>>>> 0fcebf73
   # Anthropic
   - name: anthropic/claude-v1.3
     model_name: anthropic/claude-v1.3
