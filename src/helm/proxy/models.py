--- conflicted
+++ resolved
@@ -973,12 +973,11 @@
     return get_model_names_with_tag(CODE_MODEL_TAG)
 
 
-<<<<<<< HEAD
 def is_text_to_image_model(model_name: str) -> bool:
     model: Model = get_model(model_name)
     return TEXT_TO_IMAGE_MODEL_TAG in model.tags
-=======
+
+
 def get_all_instruction_following_models() -> List[str]:
     """Get all instruction-following model names."""
-    return get_model_names_with_tag(INSTRUCTION_FOLLOWING_MODEL_TAG)
->>>>>>> 6d777712
+    return get_model_names_with_tag(INSTRUCTION_FOLLOWING_MODEL_TAG)