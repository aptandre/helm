[metadata]
name = crfm-helm
version = 0.5.3
author = Stanford CRFM
author_email = contact-crfm@stanford.edu
description = Benchmark for language models
long_description = file: README.md, docs/tutorial.md
long_description_content_type = text/markdown
keywords = language models benchmarking
license = Apache License 2.0
classifiers =
    Programming Language :: Python :: 3
    Programming Language :: Python :: 3 :: Only
    Programming Language :: Python :: 3.9
    Programming Language :: Python :: 3.10
    Programming Language :: Python :: 3.11
    License :: OSI Approved :: Apache Software License
url = https://github.com/stanford-crfm/helm

[options]
python_requires = >=3.9,<3.12
package_dir =
    =src
packages = find:
zip_safe = False
include_package_data = True

install_requires=
    # Common
    cattrs~=22.2
    dacite~=1.6
    importlib-resources~=5.10
    Mako~=1.2
    numpy~=1.23
    pyhocon~=0.3.59
    retrying~=1.3
    spacy~=3.5
    tqdm~=4.64
    zstandard~=0.18.0
    # sqlitedict==2.0.0 is slow! https://github.com/RaRe-Technologies/sqlitedict/issues/152
    # Keep sqlitedict version at 1.7.0.
    sqlitedict~=1.7
    bottle~=0.12.23

    # Basic Scenarios
    datasets~=2.17
    pyarrow>=11.0.0  # Pinned transitive dependency for datasets; workaround for #1026
    pyarrow-hotfix~=0.6  # Hotfix for CVE-2023-47248

    # Basic metrics
    nltk~=3.7,<3.8.2  # See https://github.com/stanford-crfm/helm/issues/2926
    rouge-score~=0.1.2
    scipy~=1.10
    uncertainty-calibration~=0.1.4
    scikit-learn~=1.1

    # Models and Metrics Extras
    transformers~=4.40  # For anthropic_client, vision_language.huggingface_vlm_client, huggingface_client, huggingface_tokenizer, test_openai_token_cost_estimator, model_summac (via summarization_metrics)
    # TODO: Upgrade torch - we need > 2.0.0 for newer versions of transformers
<<<<<<< HEAD
=======
    torch>=1.13.1,<3.0.0  # For huggingface_client, yalm_tokenizer, model_summac (via summarization_metrics)
    torchvision>=0.14.1,<3.0.0  # For huggingface_client, yalm_tokenizer, model_summac (via summarization_metrics)
>>>>>>> 9cb6befd

[options.extras_require]
proxy-server =
    gunicorn~=20.1.0

human-evaluation =
    scaleapi~=2.13.0
    surge-api~=1.1.0

scenarios =
    gdown~=5.1  # For disinformation_scenario, med_mcqa_scenario, med_qa_scenario: used by ensure_file_downloaded()
    sympy~=1.11.1  # For numeracy_scenario
    xlrd~=2.0.1  # For ice_scenario: used by pandas.read_excel()

metrics =
    google-api-python-client~=2.64  # For perspective_api_client via toxicity_metrics
<<<<<<< HEAD
    numba~=0.56.4  # For copyright_metrics
=======
    numba~=0.56  # For copyright_metrics
>>>>>>> 9cb6befd
    pytrec_eval==0.5  # For ranking_metrics
    sacrebleu~=2.2.1  # For disinformation_metrics, machine_translation_metrics
    torch>=1.13.1,<3.0.0  # For huggingface_client, yalm_tokenizer, model_summac (via summarization_metrics)
    torchvision>=0.14.1,<3.0.0  # For huggingface_client, yalm_tokenizer, model_summac (via summarization_metrics)


summarization =
    summ-eval~=0.892  # For summarization_metrics

plots =
    colorcet~=3.0.1
    matplotlib~=3.6.0
    seaborn~=0.11.0

decodingtrust =
    fairlearn~=0.9.0

slurm =
    simple-slurm~=0.2.6

cleva =
    unidecode==1.3.6
    pypinyin==0.49.0
    jieba==0.42.1
    opencc==1.1.6
    langdetect==1.0.9

images =
    crfm-helm[accelerate]
    pillow~=10.2

mongo =
    pymongo~=4.2

unitxt =
    evaluate~=0.4.1

bhasa = 
    pythainlp==5.0.0
    pyonmttok==1.37.0
    sacrebleu~=2.2.1

# Model extras
accelerate =
    accelerate~=0.25

aleph-alpha =
    aleph-alpha-client~=2.14.0
    tokenizers>=0.13.3

openvino =
    optimum[openvino]~=1.19

allenai =
    ai2-olmo~=0.2

amazon = 
    boto3~=1.28.57
    awscli~=1.29.57
    botocore~=1.31.57

anthropic =
    anthropic~=0.17
    websocket-client~=1.3.2  # For legacy stanford-online-all-v4-s3

cohere =
    cohere~=5.3

mistral =
    mistralai~=0.0.11

openai =
    openai~=1.0
    tiktoken~=0.7
    pydantic~=2.0  # For model_dump(mode="json") - openai only requires pydantic>=1.9.0

google =
    google-cloud-aiplatform~=1.48

together =
    together~=1.1

yandex =
    sentencepiece~=0.1.97

models =
    crfm-helm[ai21]
    crfm-helm[accelerate]
    crfm-helm[aleph-alpha]
    crfm-helm[allenai]
    crfm-helm[amazon]
    crfm-helm[anthropic]
    crfm-helm[cohere]
    crfm-helm[google]
    crfm-helm[mistral]
    crfm-helm[openai]
    crfm-helm[reka]
    crfm-helm[together]
    crfm-helm[yandex]
    crfm-helm[openvino]

reka = 
    reka-api~=2.0.0

vlm =
    crfm-helm[openai]

    # For OpenFlamingo
    einops~=0.7.0
    einops-exts~=0.0.4
    open-clip-torch~=2.24

    # For IDEFICS
    torch~=2.1

    # For Qwen: https://github.com/QwenLM/Qwen-VL/blob/master/requirements.txt
    transformers_stream_generator~=0.0.4
    scipy~=1.10
    torchvision>=0.14.1,<3.0.0

    # For Reka AI
    crfm-helm[reka]
    
    # VLM scenarios
    crfm-helm[images]
    crfm-helm[image2struct]

    # For metrics
    pycocoevalcap~=1.2

image2struct =
    crfm-helm[images]

    # Latex
    # You will need to install LaTeX separately.
    # You can run `sudo apt-get install texlive-full` on Ubuntu.
    latex~=0.7.0
    pdf2image~=1.16.3

    # Webpage
    # You will need install Jekyll separately.
    selenium~=4.17.2
    html2text~=2024.2.26

    # Metrics
    opencv-python~=4.7.0.68
    lpips~=0.1.4
    imagehash~=4.3.1 # for caching

heim =
    # HEIM scenarios
    gdown~=5.1

    # HEIM models
    diffusers~=0.24.0
    icetk~=0.0.4
    jax~=0.4.13
    jaxlib~=0.4.13
    crfm-helm[openai]

    # For model, kakaobrain/mindall-e
    einops~=0.7.0
    omegaconf~=2.3.0
    pytorch-lightning~=2.0.5

    # For model, craiyon/dalle-mini and craiyon/dalle-mega
    flax~=0.6.11
    ftfy~=6.1.1
    Unidecode~=1.3.6
    wandb~=0.13.11

    # HEIM perturbations
    google-cloud-translate~=3.11.2

    # HEIM metrics
    autokeras~=1.0.20
    clip-anytorch~=2.5.0
    google-cloud-storage~=2.9
    lpips~=0.1.4
    multilingual-clip~=1.0.10
    NudeNet~=2.0.9
    opencv-python~=4.7.0.68
    pytorch-fid~=0.3.0
    tensorflow~=2.11
    timm~=0.6.12
    torch-fidelity~=0.3.0
    torchmetrics~=0.11.1

    # Transitive dependency of NudeNet
    # This needs to be a version that provides wheels for all Python versions
    # supported by crfm-helm i.e. Python 3.9, 3.10, 3.11, 3.12
    # Disallow version 0.23.* because it has no Python 3.9 wheels.
    scikit-image>=0.22,==0.*,!=0.23.*

    # Shared image dependencies
    crfm-helm[images]

# Install everything
all =
    crfm-helm[proxy-server]
    crfm-helm[human-evaluation]
    crfm-helm[scenarios]
    crfm-helm[metrics]
    crfm-helm[plots]
    crfm-helm[decodingtrust]
    crfm-helm[slurm]
    crfm-helm[cleva]
    crfm-helm[images]
    crfm-helm[models]
    crfm-helm[mongo]
    crfm-helm[heim]
    crfm-helm[vlm]
    crfm-helm[bhasa]
    # crfm-helm[dev] is excluded because end-users don't need it.
    # crfm-helm[summarize] is excluded because it requires torch<2.0
    # TODO(#2280): Add crfm-helm[summarize] back.

# Development only
# Do not include in all
dev =
    pytest~=7.2.0
    pre-commit~=2.20.0
    # Errors produced by type checkers and linters are very version-specific
    # so they are pinned to an exact version.
    black==24.3.0
    mypy==1.5.1
    flake8==5.0.4

[options.entry_points]
console_scripts = 
    helm-run = helm.benchmark.run:main
    helm-summarize = helm.benchmark.presentation.summarize:main
    helm-server = helm.benchmark.server:main
    helm-create-plots = helm.benchmark.presentation.create_plots:main
    crfm-proxy-server = helm.proxy.server:main
    crfm-proxy-cli = helm.proxy.cli:main

[options.packages.find]
where = src
exclude =
    tests*

# Settings for Flake8: Tool For Style Guide Enforcement
[flake8]
max-line-length = 120
exclude =
    venv/*
    src/helm/clients/image_generation/dalle_mini/*
    src/helm/clients/image_generation/mindalle/*
    src/helm/clients/vision_language/open_flamingo/*

# Ignore completely:
# E203 - White space before ':', (conflicts with black)
# E231 - Missing whitespace after ',', ';', or ':'
# E731 - do not assign a lambda expression, use a def
# W503 - line break before binary operator, (conflicts with black)
# W605 - invalid escape sequence '\', (causes failures)
ignore = E203,E231,E731,W503,W605

# Settings for Mypy: static type checker for Python 3
[mypy]
ignore_missing_imports = True
check_untyped_defs = True
# TODO: Remove disable_error_code
disable_error_code = annotation-unchecked
# TODO: Change disallow_untyped_defs to True
disallow_untyped_defs = False
exclude = dalle_mini|mindalle|open_flamingo

[tool:pytest]
addopts =
    # By default:
    # - we don't test models because doing so will
    #   make real requests and spend real money
    # - we don't test scenarios because these will
    #   download files, which is slow, consumes disk
    #   space, and increases the chance of spurious
    #   test failures due to failed downloads.
    #
    # For more documentation on pytest markers, see:
    # - https://docs.pytest.org/en/latest/how-to/mark.html#mark
    # - https://docs.pytest.org/en/latest/example/markers.html#mark-examples
    -m 'not models and not scenarios'
markers =
    # Marker for model tests that make real model requests
    models
    # Marker for scenario tests that download files
    scenarios<|MERGE_RESOLUTION|>--- conflicted
+++ resolved
@@ -57,11 +57,6 @@
     # Models and Metrics Extras
     transformers~=4.40  # For anthropic_client, vision_language.huggingface_vlm_client, huggingface_client, huggingface_tokenizer, test_openai_token_cost_estimator, model_summac (via summarization_metrics)
     # TODO: Upgrade torch - we need > 2.0.0 for newer versions of transformers
-<<<<<<< HEAD
-=======
-    torch>=1.13.1,<3.0.0  # For huggingface_client, yalm_tokenizer, model_summac (via summarization_metrics)
-    torchvision>=0.14.1,<3.0.0  # For huggingface_client, yalm_tokenizer, model_summac (via summarization_metrics)
->>>>>>> 9cb6befd
 
 [options.extras_require]
 proxy-server =
@@ -78,11 +73,7 @@
 
 metrics =
     google-api-python-client~=2.64  # For perspective_api_client via toxicity_metrics
-<<<<<<< HEAD
     numba~=0.56.4  # For copyright_metrics
-=======
-    numba~=0.56  # For copyright_metrics
->>>>>>> 9cb6befd
     pytrec_eval==0.5  # For ranking_metrics
     sacrebleu~=2.2.1  # For disinformation_metrics, machine_translation_metrics
     torch>=1.13.1,<3.0.0  # For huggingface_client, yalm_tokenizer, model_summac (via summarization_metrics)
